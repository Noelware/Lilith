--- conflicted
+++ resolved
@@ -29,15 +29,9 @@
   "devDependencies": {
     "@augu/eslint-config": "1.10.0",
     "@augu/tsconfig": "1.0.1",
-<<<<<<< HEAD
-    "@types/node": "14.14.34",
+    "@types/node": "14.14.37",
     "@typescript-eslint/eslint-plugin": "4.19.0",
     "@typescript-eslint/parser": "4.19.0",
-=======
-    "@types/node": "14.14.37",
-    "@typescript-eslint/eslint-plugin": "4.18.0",
-    "@typescript-eslint/parser": "4.18.0",
->>>>>>> e5d933ef
     "eslint": "7.22.0",
     "typescript": "4.2.3"
   }
